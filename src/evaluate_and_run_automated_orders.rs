--- conflicted
+++ resolved
@@ -1,11 +1,7 @@
 use {
     crate::{
         handlers::{self},
-<<<<<<< HEAD
-        IndexedCustodiesThreadSafe, IndexedLimitOrderBooksThreadSafe, IndexedPositionsThreadSafe,
-=======
-        IndexedCustodiesThreadSafe, IndexedPositionsThreadSafe, PriorityFeesThreadSafe,
->>>>>>> f91f6ac1
+        IndexedCustodiesThreadSafe, IndexedLimitOrderBooksThreadSafe, IndexedPositionsThreadSafe, PriorityFeesThreadSafe
     },
     adrena_abi::{oracle_price::OraclePrice, pyth::PriceUpdateV2, types::Cortex, Pool, Side},
     anchor_client::{Client, Cluster},
@@ -80,11 +76,7 @@
                 match position.get_side() {
                     Side::Long => {
                         // Check SL
-<<<<<<< HEAD
-                        if position.stop_loss_is_set() && position.stop_loss_close_position_price != 0 {
-=======
                         if position.stop_loss_is_set() {
->>>>>>> f91f6ac1
                             if let Err(e) = handlers::sl_long::sl_long(
                                 &position_key,
                                 &position,
@@ -135,11 +127,7 @@
                     }
                     Side::Short => {
                         // Check SL
-<<<<<<< HEAD
-                        if position.stop_loss_is_set() && position.stop_loss_close_position_price != 0 {
-=======
                         if position.stop_loss_is_set() {
->>>>>>> f91f6ac1
                             if let Err(e) = handlers::sl_short::sl_short(
                                 &position_key,
                                 &position,
