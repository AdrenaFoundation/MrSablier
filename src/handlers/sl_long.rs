use {
    crate::{
        handlers::create_close_position_long_ix, IndexedCustodiesThreadSafe,
        CLOSE_POSITION_LONG_CU_LIMIT,
    },
    adrena_abi::{
        get_sablier_thread_pda, get_transfer_authority_pda, get_user_profile_pda,
        main_pool::USDC_CUSTODY_ID, oracle_price::OraclePrice, types::Cortex, Position, ADX_MINT,
        ALP_MINT, SPL_ASSOCIATED_TOKEN_PROGRAM_ID, SPL_TOKEN_PROGRAM_ID,
    },
    anchor_client::Client,
    solana_client::rpc_config::RpcSendTransactionConfig,
    solana_sdk::{compute_budget::ComputeBudgetInstruction, pubkey::Pubkey, signature::Keypair},
    std::sync::Arc,
};

pub async fn sl_long(
    position_key: &Pubkey,
    position: &Position,
    oracle_price: &OraclePrice,
    indexed_custodies: &IndexedCustodiesThreadSafe,
    client: &Client<Arc<Keypair>>,
    cortex: &Cortex,
    median_priority_fee: u64,
) -> Result<(), backoff::Error<anyhow::Error>> {
    // check if the price has crossed the SL
    if oracle_price.price <= position.stop_loss_limit_price {
        log::info!(
            "SL condition met for LONG position {:#?} - Price: {}",
            position_key,
            oracle_price.price
        );
    } else {
        return Ok(());
    }
    let program = client
        .program(adrena_abi::ID)
        .map_err(|e| backoff::Error::transient(e.into()))?;

    let indexed_custodies_read = indexed_custodies.read().await;
    let custody = indexed_custodies_read.get(&position.custody).unwrap();
    let collateral_custody = indexed_custodies_read
        .get(&position.collateral_custody)
        .unwrap();
    let staking_reward_token_custody = indexed_custodies_read.get(&USDC_CUSTODY_ID).unwrap();

    let collateral_mint = collateral_custody.mint;

    let receiving_account = Pubkey::find_program_address(
        &[
            &position.owner.to_bytes(),
            &SPL_TOKEN_PROGRAM_ID.to_bytes(),
            &collateral_mint.to_bytes(),
        ],
        &SPL_ASSOCIATED_TOKEN_PROGRAM_ID,
    )
    .0;

    let user_profile_pda = get_user_profile_pda(&position.owner).0;
    // Fetch the user profile account
    let user_profile_account = program.rpc().get_account(&user_profile_pda).await.ok(); // Convert Result to Option, None if error

    // Check if the user profile exists (owned by the Adrena program)
    let user_profile = match user_profile_account {
        Some(account) if account.owner == adrena_abi::ID => Some(user_profile_pda),
        _ => None,
    };

    let transfer_authority_pda = get_transfer_authority_pda().0;

    let position_take_profit_pda = get_sablier_thread_pda(
        &transfer_authority_pda,
        position.take_profit_thread_id.to_le_bytes().to_vec(),
        Some(position.owner.to_bytes().to_vec()),
    )
    .0;

    let position_stop_loss_pda = get_sablier_thread_pda(
        &transfer_authority_pda,
        position.stop_loss_thread_id.to_le_bytes().to_vec(),
        Some(position.owner.to_bytes().to_vec()),
    )
    .0;

    let lm_staking = adrena_abi::pda::get_staking_pda(&ADX_MINT).0;
    let lp_staking = adrena_abi::pda::get_staking_pda(&ALP_MINT).0;

    let (close_position_long_params, close_position_long_accounts) = create_close_position_long_ix(
        &program.payer(),
        position_key,
        position,
        receiving_account,
        transfer_authority_pda,
        lm_staking,
        lp_staking,
        cortex,
        user_profile,
        position_take_profit_pda,
        position_stop_loss_pda,
        staking_reward_token_custody,
        custody,
<<<<<<< HEAD
        position.stop_loss_limit_price,
=======
        position.stop_loss_close_position_price,
>>>>>>> aa70bfcc
    );

    let tx = program
        .request()
        .instruction(ComputeBudgetInstruction::set_compute_unit_price(
            median_priority_fee,
        ))
        .instruction(ComputeBudgetInstruction::set_compute_unit_limit(
            CLOSE_POSITION_LONG_CU_LIMIT,
        ))
        .args(close_position_long_params)
        .accounts(close_position_long_accounts)
        .signed_transaction()
        .await
        .map_err(|e| {
            log::error!("Transaction generation failed with error: {:?}", e);
            backoff::Error::transient(e.into())
        })?;

    let rpc_client = program.rpc();

    let tx_hash = rpc_client
        .send_transaction_with_config(
            &tx,
            RpcSendTransactionConfig {
                skip_preflight: true,
                max_retries: Some(0),
                ..Default::default()
            },
        )
        .await
        .map_err(|e| {
            log::error!("Transaction sending failed with error: {:?}", e);
            backoff::Error::transient(e.into())
        })?;

    log::info!(
        "SL Long for position {:#?} - TX sent: {:#?}",
        position_key,
        tx_hash.to_string(),
    );

    // TODO wait for confirmation and retry if needed

    Ok(())
}<|MERGE_RESOLUTION|>--- conflicted
+++ resolved
@@ -99,11 +99,7 @@
         position_stop_loss_pda,
         staking_reward_token_custody,
         custody,
-<<<<<<< HEAD
-        position.stop_loss_limit_price,
-=======
         position.stop_loss_close_position_price,
->>>>>>> aa70bfcc
     );
 
     let tx = program
