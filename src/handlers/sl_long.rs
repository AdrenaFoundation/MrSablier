--- conflicted
+++ resolved
@@ -1,7 +1,4 @@
 use {
-<<<<<<< HEAD
-    crate::{handlers::create_close_position_long_ix, IndexedCustodiesThreadSafe, CLOSE_POSITION_LONG_CU_LIMIT},
-=======
     crate::{
         handlers::{
             create_close_position_long_ix,
@@ -9,7 +6,6 @@
         },
         IndexedCustodiesThreadSafe, PriorityFeesThreadSafe, CLOSE_POSITION_LONG_CU_LIMIT,
     },
->>>>>>> f91f6ac1
     adrena_abi::{
         get_transfer_authority_pda, main_pool::USDC_CUSTODY_ID, oracle_price::OraclePrice, types::Cortex,
         Position, ADX_MINT, ALP_MINT, SPL_ASSOCIATED_TOKEN_PROGRAM_ID, SPL_TOKEN_PROGRAM_ID,
@@ -92,17 +88,12 @@
 
     let tx = program
         .request()
-<<<<<<< HEAD
-        .instruction(ComputeBudgetInstruction::set_compute_unit_price(median_priority_fee))
-        .instruction(ComputeBudgetInstruction::set_compute_unit_limit(CLOSE_POSITION_LONG_CU_LIMIT))
-=======
         .instruction(ComputeBudgetInstruction::set_compute_unit_price(
             priority_fee,
         ))
         .instruction(ComputeBudgetInstruction::set_compute_unit_limit(
             CLOSE_POSITION_LONG_CU_LIMIT,
         ))
->>>>>>> f91f6ac1
         .instruction(create_associated_token_account_idempotent(
             &program.payer(),
             &position.owner,
